{
  "name": "node-lmdb",
  "description": "Node binding for LMDB, the Lightning Memory-Mapped Database",
  "author": "Timur Kristóf <venemo@fedoraproject.org>",
  "contributors": [
    "Timur Kristóf",
    "Erich Ocean",
    "Braydon Fuller",
    "Andreas Holstenson (aholstenson)",
    "antoinevw",
    "b-ono",
    "da77a",
    "John Hewson (jahewson)",
    "Jeffrey Esquivel S. (jeffesquivels)",
    "Stefan Thomas (justmoon)",
    "Matt-Esch",
    "Oliver Zhou (oliverzy)",
    "Pascal Berrang (paberr)",
    "Raymond Neilson (rneilson)"
  ],
  "license": "MIT",
  "keywords": [
    "lmdb",
    "database",
    "mdb",
    "lightning",
    "binding"
  ],
  "repository": "https://github.com/Venemo/node-lmdb",
<<<<<<< HEAD
  "version": "0.6.2",
=======
  "version": "0.6.1",
>>>>>>> 1e927716
  "main": "./index.js",
  "scripts": {
    "test": "./node_modules/.bin/mocha test/**.test.js --recursive",
    "benchmark": "node ./benchmark/index.js"
  },
  "gypfile": true,
  "dependencies": {
    "bindings": "^1.2.1",
    "nan": "^2.12.0"
  },
  "devDependencies": {
    "benchmark": "^2.1.4",
    "chai": "^3.5.0",
    "mkdirp": "^0.5.1",
    "mocha": "^5.2.0",
    "node-gyp": "^3.6.0",
    "rimraf": "^2.6.1",
    "jshint": "^2.9.4"
  }
}<|MERGE_RESOLUTION|>--- conflicted
+++ resolved
@@ -27,11 +27,7 @@
     "binding"
   ],
   "repository": "https://github.com/Venemo/node-lmdb",
-<<<<<<< HEAD
   "version": "0.6.2",
-=======
-  "version": "0.6.1",
->>>>>>> 1e927716
   "main": "./index.js",
   "scripts": {
     "test": "./node_modules/.bin/mocha test/**.test.js --recursive",
